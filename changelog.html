--- conflicted
+++ resolved
@@ -67,13 +67,10 @@
     Make the draggable component more obvious by providing a border.
   <li class=rfe>
     Added REST API for view manipulation
-<<<<<<< HEAD
   <li class="rfe">
     OS X installer now has an Uninstall tool (in /Library/Application Support/Jenkins).
-=======
   <li class=rfe>
     Changed defaults for the Mac installer to make iOS codesigning easier.
->>>>>>> a2c78f93
 </ul>
 </div><!--=TRUNK-END=-->
 
