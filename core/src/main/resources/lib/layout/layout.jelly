<!--
The MIT License

Copyright (c) 2004-2010, Sun Microsystems, Inc., Kohsuke Kawaguchi,
Daniel Dyer, Seiji Sogabe, Tom Huybrechts, Manufacture Francaise des Pneumatiques
Michelin, Romain Seguy

Permission is hereby granted, free of charge, to any person obtaining a copy
of this software and associated documentation files (the "Software"), to deal
in the Software without restriction, including without limitation the rights
to use, copy, modify, merge, publish, distribute, sublicense, and/or sell
copies of the Software, and to permit persons to whom the Software is
furnished to do so, subject to the following conditions:

The above copyright notice and this permission notice shall be included in
all copies or substantial portions of the Software.

THE SOFTWARE IS PROVIDED "AS IS", WITHOUT WARRANTY OF ANY KIND, EXPRESS OR
IMPLIED, INCLUDING BUT NOT LIMITED TO THE WARRANTIES OF MERCHANTABILITY,
FITNESS FOR A PARTICULAR PURPOSE AND NONINFRINGEMENT. IN NO EVENT SHALL THE
AUTHORS OR COPYRIGHT HOLDERS BE LIABLE FOR ANY CLAIM, DAMAGES OR OTHER
LIABILITY, WHETHER IN AN ACTION OF CONTRACT, TORT OR OTHERWISE, ARISING FROM,
OUT OF OR IN CONNECTION WITH THE SOFTWARE OR THE USE OR OTHER DEALINGS IN
THE SOFTWARE.
-->
<?jelly escape-by-default='true'?>
<j:jelly xmlns:j="jelly:core" xmlns:st="jelly:stapler" xmlns:d="jelly:define" xmlns:l="/lib/layout" xmlns:i="jelly:fmt" xmlns:x="jelly:xml">
  <st:documentation>
    Outer-most tag for a normal (non-AJAX) HTML rendering.
    This is used with nested &lt;header>, &lt;side-panel>, and &lt;main-panel>
    to form Jenkins's basic HTML layout.

    <st:attribute name="title" use="required">
      Title of the HTML page. Rendered into &lt;title> tag.
    </st:attribute>
    <st:attribute name="norefresh">
      If non-null, auto refresh is disabled on this page.
      This is necessary for pages that include forms.
    </st:attribute>
    <st:attribute name="css" deprecated="true">
      specify path that starts from "/" for loading additional CSS stylesheet.
      path is interprted as relative to the context root. e.g.,

      {noformat}&lt;l:layout css="/plugin/mysuperplugin/css/myneatstyle.css">{noformat}

      This was originally added to allow plugins to load their stylesheets, but
      *the use of thie attribute is discouraged now.*
      plugins should now do so by inserting &lt;style> elements and/or &lt;script> elements
      in &lt;l:header/> tag.
    </st:attribute>
    <st:attribute name="permission">
      If given, this page is only made available to users that has the specified permission.
      (The permission will be checked against the "it" object.)
    </st:attribute>
  </st:documentation>
<<<<<<< HEAD
<st:setHeader name="Expires" value="0" />
<st:setHeader name="Cache-Control" value="no-cache,must-revalidate" />
<st:setHeader name="X-Hudson-Theme" value="default" />
=======
<st:header name="Expires" value="0" />
<st:header name="Cache-Control" value="no-cache,must-revalidate" />
<st:header name="X-Hudson-Theme" value="default" />
<st:header name="X-Frame-Options" value="sameorigin" />
>>>>>>> 7541e83c
<st:contentType value="text/html;charset=UTF-8" />

  <j:new var="h" className="hudson.Functions" /><!-- instead of JSP functions -->
${h.initPageVariables(context)}
<!--
  depending on what tags are used, we can later end up discovering that we needed a session,
  but it's too late because the headers are already committed. so ensure we always have a session.
  this also allows us to configure HttpSessionContextIntegrationFilter not to create sessions,
  which I suspect can end up creating sessions for wrong resource types (such as static resources.)
-->
<j:set var="_" value="${request.getSession()}"/>
<j:set var="_" value="${h.configureAutoRefresh(request, response, attrs.norefresh!=null)}"/>

  <j:if test="${request.servletPath=='/' || request.servletPath==''}">
    ${h.advertiseHeaders(response)}
    <j:forEach var="pd" items="${h.pageDecorators}">
      <st:include it="${pd}" page="httpHeaders.jelly" optional="true"/>
    </j:forEach>
  </j:if>
<x:doctype name="html" />
<html>
  <head>
    ${h.checkPermission(it,permission)}

    <title>${h.appendIfNotNull(title, ' [Jenkins]', 'Jenkins')}</title>
    <link rel="stylesheet" href="${resURL}/css/style.css" type="text/css" />
    <link rel="stylesheet" href="${resURL}/css/color.css" type="text/css" />
    <j:if test="${attrs.css!=null}">
      <link rel="stylesheet" href="${resURL}${attrs.css}" type="text/css" />
    </j:if>
    <link rel="shortcut icon" href="${resURL}/favicon.ico" type="image/vnd.microsoft.icon" />

    <!-- are we running as an unit test? -->
    <script>var isRunAsTest=${h.isUnitTest}; var rootURL="${rootURL}"; var resURL="${resURL}";</script>

    <script src="${resURL}/scripts/prototype.js" type="text/javascript"/>
    <script src="${resURL}/scripts/behavior.js" type="text/javascript"/>

    <!-- we include our own prototype.js, so don't let stapler pull in another. -->
    <st:adjunct assumes="org.kohsuke.stapler.framework.prototype.prototype"
                includes="org.kohsuke.stapler.bind"/>

    <!-- To use the debug version of YUI, set the system property 'debug.YUI' to true -->
    <j:set var="yuiSuffix" value="${h.yuiSuffix}" />
    <l:yui module="yahoo" />
    <l:yui module="dom" />
    <l:yui module="event" />
    <j:if test="${h.yuiSuffix=='debug'}">
      <l:yui module="logger" />
    </j:if>
    <l:yui module="animation" />
    <l:yui module="dragdrop" />
    <l:yui module="container" />
    <l:yui module="connection" />
    <l:yui module="datasource" />
    <l:yui module="autocomplete" />
    <l:yui module="menu" />
    <l:yui module="element" />
    <l:yui module="button" />
    <l:yui module="storage" />
    <!--l:yui module="editor" suffix="-beta" /-->

    <script src="${resURL}/scripts/hudson-behavior.js" type="text/javascript"></script>
    <script src="${resURL}/scripts/sortable.js" type="text/javascript"/>

    <script>
        crumb.init("${h.getCrumbRequestField()}", "${h.getCrumb(request)}");
    </script>
    
    <link rel="stylesheet" href="${resURL}/scripts/yui/container/assets/container.css" type="text/css"/>
    <link rel="stylesheet" href="${resURL}/scripts/yui/assets/skins/sam/skin.css" type="text/css" />
    <link rel="stylesheet" href="${resURL}/scripts/yui/container/assets/skins/sam/container.css" type="text/css"/>
    <link rel="stylesheet" href="${resURL}/scripts/yui/button/assets/skins/sam/button.css" type="text/css" />
    <link rel="stylesheet" href="${resURL}/scripts/yui/menu/assets/skins/sam/menu.css" type="text/css" />
    <!--link rel="stylesheet" href="${resURL}/scripts/yui/editor/assets/skins/sam/editor.css" type="text/css" /-->

    <link rel="search" type="application/opensearchdescription+xml" href="${rootURL}/opensearch.xml" title="Jenkins" />
    <meta name="ROBOTS" content="INDEX,NOFOLLOW" />
    <j:set var="mode" value="header" />
    <d:invokeBody />
    <j:forEach var="pd" items="${h.pageDecorators}">
      <st:include it="${pd}" page="header.jelly" optional="true" />
    </j:forEach>
  </head>
  <body class="yui-skin-sam">
    <!-- for accessibility, skip the entire navigation bar and etc and go straight to the head of the content -->
    <a href="#skip2content" class="skiplink">Skip to content</a>

    <table id="header" cellpadding="0" cellspacing="0" width="100%" border="0">
      <tr>
        <td id="top-panel" colspan="2">
          <table cellpadding="0" cellspacing="0" width="100%" border="0">
            <tr><td style="font-weight:bold; font-size: 2em;">
              <a href="${rootURL}/"><img src="${imagesURL}/title.png" alt="title" width="139" height="34" /></a>
            </td><td style="vertical-align: middle; text-align: right; padding-right: 1em;">

              <!-- search box -->
              <j:set var="searchURL" value="${h.searchURL}"/>
              <form action="${searchURL}" method="get" style="position:relative;" class="no-json" name="search">
                <!-- this div determines the minimum width -->
                <div id="search-box-minWidth"/>
                <!-- this div is used to calculate the width of the text box -->
                <div id="search-box-sizer"/>
                <div id="searchform">
                  <input name="q" placeholder="${%search}" id="search-box" class="has-default-text" />
                  <st:nbsp />
                  <a href="${%searchBox.url}"><img src="${imagesURL}/16x16/help.png" alt="help for search" height="16" width="16" /></a>
                  <div id="search-box-completion" />
                  <script>createSearchBox("${searchURL}");</script>
                </div>
              </form>
            </td><td id="login-field"><span>
              <!-- login field -->
              <j:if test="${app.useSecurity}">
                <st:nbsp/>
                <j:choose>
                  <j:when test="${!h.isAnonymous()}">
                    <span style="white-space:nowrap">
                      <a href="${rootURL}/user/${app.authentication.name}" class="model-link inside"><b>${app.authentication.name}</b></a>
                      <j:if test="${app.securityRealm.canLogOut()}">
                        |
                        <a href="${rootURL}/logout"><b>${%logout}</b></a>
                      </j:if>
                    </span>
                  </j:when>
                  <j:otherwise>
                    <st:include it="${app.securityRealm}" page="loginLink.jelly" />
                  </j:otherwise>
                </j:choose>
              </j:if>
            </span></td></tr>
          </table>
        </td>
      </tr>
      <l:breadcrumbBar>
        <j:set var="mode" value="breadcrumbs" />
        <d:invokeBody />
      </l:breadcrumbBar>
    </table>
    <table id="main-table" width="100%" height="70%" border="0"
        style="background-image: url(${imagesURL}/jenkins.png);
               background-repeat: no-repeat; background-position: bottom left;">
      <tr>
        <td id="side-panel" width="20%">
          <div id="navigation" style="min-height: 323px; height: auto !important; height: 323px;">
            <j:set var="mode" value="side-panel" />
            <d:invokeBody />

            <!-- add YUI logger if debugging YUI -->
            <j:if test="${h.yuiSuffix=='debug'}">
              <div id="yui-logreader" style="margin-top:1em"/>
              <script>
                Behaviour.addLoadEvent(function(){
                  var logReader = new YAHOO.widget.LogReader("yui-logreader");
                  logReader.collapse();
                });
              </script>
            </j:if>
          </div>
        </td>
        <td id="main-panel" width="80%" height="100%">
          <j:set var="mode" value="main-panel" />
          <d:invokeBody/>
        </td>
      </tr>
    </table>
    <table width="100%">
      <tr><td id="footer">
        <span style="padding-right:2em; color:gray">
          ${%Page generated}:
          <i:formatDate value="${h.getCurrentTime()}" type="both" dateStyle="medium" timeStyle="medium"/>
        </span>
        <j:if test="${it.api!=null}">
          <span style="padding-right:2em">
            <a href="api/">REST API</a>
          </span>
        </j:if>
        <a href="${h.getFooterURL()}">Jenkins ver. ${h.version}</a>
      </td></tr>
    </table>
    <j:forEach var="pd" items="${h.pageDecorators}">
      <st:include it="${pd}" page="footer.jelly" optional="true" />
    </j:forEach>
  </body>
</html>
</j:jelly><|MERGE_RESOLUTION|>--- conflicted
+++ resolved
@@ -53,16 +53,10 @@
       (The permission will be checked against the "it" object.)
     </st:attribute>
   </st:documentation>
-<<<<<<< HEAD
 <st:setHeader name="Expires" value="0" />
 <st:setHeader name="Cache-Control" value="no-cache,must-revalidate" />
 <st:setHeader name="X-Hudson-Theme" value="default" />
-=======
-<st:header name="Expires" value="0" />
-<st:header name="Cache-Control" value="no-cache,must-revalidate" />
-<st:header name="X-Hudson-Theme" value="default" />
-<st:header name="X-Frame-Options" value="sameorigin" />
->>>>>>> 7541e83c
+<st:setHeader name="X-Frame-Options" value="sameorigin" />
 <st:contentType value="text/html;charset=UTF-8" />
 
   <j:new var="h" className="hudson.Functions" /><!-- instead of JSP functions -->
