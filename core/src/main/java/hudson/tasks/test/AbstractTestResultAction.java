--- conflicted
+++ resolved
@@ -37,6 +37,7 @@
 import java.util.Set;
 import java.util.concurrent.ConcurrentHashMap;
 import jenkins.model.RunAction2;
+import jenkins.model.lazy.LazyBuildMixIn;
 import org.jfree.chart.ChartFactory;
 import org.jfree.chart.JFreeChart;
 import org.jfree.chart.axis.CategoryAxis;
@@ -207,16 +208,16 @@
         return (T)getPreviousResult(getClass(), true);
     }
 
-<<<<<<< HEAD
-    private <U extends AbstractTestResultAction> U getPreviousResult(Class<U> type) {
+    private <U extends AbstractTestResultAction> U getPreviousResult(Class<U> type, boolean eager) {
         Run<?,?> b = run;
-=======
-    private <U extends AbstractTestResultAction> U getPreviousResult(Class<U> type, boolean eager) {
-        Set<Integer> loadedBuilds = eager ? null : owner.getProject()._getRuns().getLoadedBuilds().keySet();
-        AbstractBuild<?,?> b = owner;
->>>>>>> 0449883d
+        Set<Integer> loadedBuilds;
+        if (!eager && run.getParent() instanceof LazyBuildMixIn.LazyLoadingJob) {
+            loadedBuilds = ((LazyBuildMixIn.LazyLoadingJob<?,?>) run.getParent()).getLazyBuildMixIn()._getRuns().getLoadedBuilds().keySet();
+        } else {
+            loadedBuilds = null;
+        }
         while(true) {
-            b = eager || loadedBuilds.contains(b.number - /* assuming there are no gaps */1) ? b.getPreviousBuild() : null;
+            b = loadedBuilds == null || loadedBuilds.contains(b.number - /* assuming there are no gaps */1) ? b.getPreviousBuild() : null;
             if(b==null)
                 return null;
             U r = b.getAction(type);
@@ -299,13 +300,8 @@
 
         DataSetBuilder<String,NumberOnlyBuildLabel> dsb = new DataSetBuilder<String,NumberOnlyBuildLabel>();
 
-<<<<<<< HEAD
-        for( AbstractTestResultAction<?> a=this; a!=null; a=a.getPreviousResult(AbstractTestResultAction.class) ) {
+        for (AbstractTestResultAction<?> a = this; a != null; a = a.getPreviousResult(AbstractTestResultAction.class, false)) {
             dsb.add( a.getFailCount(), "failed", new NumberOnlyBuildLabel(a.run));
-=======
-        for (AbstractTestResultAction<?> a = this; a != null; a = a.getPreviousResult(AbstractTestResultAction.class, false)) {
-            dsb.add( a.getFailCount(), "failed", new NumberOnlyBuildLabel(a.owner));
->>>>>>> 0449883d
             if(!failureOnly) {
                 dsb.add( a.getSkipCount(), "skipped", new NumberOnlyBuildLabel(a.run));
                 dsb.add( a.getTotalCount()-a.getFailCount()-a.getSkipCount(),"total", new NumberOnlyBuildLabel(a.run));
