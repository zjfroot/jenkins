--- conflicted
+++ resolved
@@ -28,20 +28,12 @@
   <parent>
     <groupId>org.jenkins-ci</groupId>
     <artifactId>jenkins</artifactId>
-<<<<<<< HEAD
     <version>1.34</version>
-=======
-    <version>1.32</version>
->>>>>>> be195b0e
   </parent>
 
   <groupId>org.jenkins-ci.main</groupId>
   <artifactId>pom</artifactId>
-<<<<<<< HEAD
   <version>1.580.1-SNAPSHOT</version>
-=======
-  <version>1.533-SNAPSHOT</version>
->>>>>>> be195b0e
   <packaging>pom</packaging>
 
   <name>Jenkins main module</name>
@@ -56,10 +48,6 @@
 
   <modules>
     <module>core</module>
-<<<<<<< HEAD
-=======
-    <module>ui-samples-plugin</module>
->>>>>>> be195b0e
     <module>war</module>
     <module>test</module>
     <module>cli</module>
@@ -106,13 +94,8 @@
     <project.patchManagement.url>https://api.github.com</project.patchManagement.url>
     <patch.tracker.serverId>jenkins-jira</patch.tracker.serverId>
 
-<<<<<<< HEAD
     <slf4jVersion>1.7.7</slf4jVersion> <!-- < 1.6.x version didn't specify the license (MIT) -->
     <maven-plugin.version>2.5</maven-plugin.version>
-=======
-    <slf4jVersion>1.7.4</slf4jVersion> <!-- < 1.6.x version didn't specify the license (MIT) -->
-    <maven-plugin.version>2.0</maven-plugin.version>
->>>>>>> be195b0e
     <animal.sniffer.skip>${skipTests}</animal.sniffer.skip>
 
     <java.level>6</java.level>
@@ -190,11 +173,7 @@
       <dependency>
         <groupId>org.jenkins-ci.main</groupId>
         <artifactId>remoting</artifactId>
-<<<<<<< HEAD
-        <version>2.45</version>
-=======
         <version>2.46</version>
->>>>>>> be195b0e
       </dependency>
 
       <dependency>
@@ -236,14 +215,11 @@
         <artifactId>commons-logging</artifactId>
         <version>1.1.3</version>
       </dependency>
-<<<<<<< HEAD
       <dependency>
         <groupId>org.samba.jcifs</groupId>
         <artifactId>jcifs</artifactId>
         <version>1.3.17-kohsuke-1</version>
       </dependency>
-=======
->>>>>>> be195b0e
     </dependencies>
   </dependencyManagement>
   <dependencies>
@@ -377,11 +353,7 @@
         <plugin>
           <groupId>org.apache.maven.plugins</groupId>
           <artifactId>maven-surefire-plugin</artifactId>
-<<<<<<< HEAD
           <version>2.16</version> <!-- ignoring ${maven-surefire-plugin.version} -->
-=======
-          <version>2.15</version> <!-- ignoring ${maven-surefire-plugin.version} -->
->>>>>>> be195b0e
           <configuration>
             <systemPropertyVariables>
               <java.io.tmpdir>${project.build.directory}</java.io.tmpdir>
@@ -519,11 +491,7 @@
         <plugin>
           <groupId>org.jenkins-ci.tools</groupId>
           <artifactId>maven-hpi-plugin</artifactId>
-<<<<<<< HEAD
           <version>1.106</version>
-=======
-          <version>1.97</version>
->>>>>>> be195b0e
         </plugin>
         <plugin>
           <groupId>org.apache.maven.plugins</groupId>
@@ -667,12 +635,9 @@
                 </requireMavenVersion>
                 <enforceBytecodeVersion>
                   <maxJdkVersion>1.${java.level}</maxJdkVersion>
-<<<<<<< HEAD
                   <ignoreClasses>
                     <ignoreClass>org.eclipse.jetty.spdy.*</ignoreClass>
                   </ignoreClasses>
-=======
->>>>>>> be195b0e
                 </enforceBytecodeVersion>
               </rules>
             </configuration>
@@ -697,11 +662,7 @@
           <dependency>
             <groupId>org.codehaus.mojo</groupId>
             <artifactId>extra-enforcer-rules</artifactId>
-<<<<<<< HEAD
             <version>1.0-beta-2</version>
-=======
-            <version>1.0-alpha-5</version>
->>>>>>> be195b0e
           </dependency>
         </dependencies>
       </plugin>
