<?xml version="1.0" encoding="UTF-8"?>
<!--
The MIT License

Copyright (c) 2004-2011, Sun Microsystems, Inc., Kohsuke Kawaguchi, id:sorokh

Permission is hereby granted, free of charge, to any person obtaining a copy
of this software and associated documentation files (the "Software"), to deal
in the Software without restriction, including without limitation the rights
to use, copy, modify, merge, publish, distribute, sublicense, and/or sell
copies of the Software, and to permit persons to whom the Software is
furnished to do so, subject to the following conditions:

The above copyright notice and this permission notice shall be included in
all copies or substantial portions of the Software.

THE SOFTWARE IS PROVIDED "AS IS", WITHOUT WARRANTY OF ANY KIND, EXPRESS OR
IMPLIED, INCLUDING BUT NOT LIMITED TO THE WARRANTIES OF MERCHANTABILITY,
FITNESS FOR A PARTICULAR PURPOSE AND NONINFRINGEMENT. IN NO EVENT SHALL THE
AUTHORS OR COPYRIGHT HOLDERS BE LIABLE FOR ANY CLAIM, DAMAGES OR OTHER
LIABILITY, WHETHER IN AN ACTION OF CONTRACT, TORT OR OTHERWISE, ARISING FROM,
OUT OF OR IN CONNECTION WITH THE SOFTWARE OR THE USE OR OTHER DEALINGS IN
THE SOFTWARE.
-->
<project xmlns="http://maven.apache.org/POM/4.0.0" xmlns:xsi="http://www.w3.org/2001/XMLSchema-instance" xsi:schemaLocation="http://maven.apache.org/POM/4.0.0 http://maven.apache.org/maven-v4_0_0.xsd">
  <modelVersion>4.0.0</modelVersion>

  <parent>
    <groupId>org.jenkins-ci</groupId>
    <artifactId>jenkins</artifactId>
    <version>1.35</version>
  </parent>

  <groupId>org.jenkins-ci.main</groupId>
  <artifactId>pom</artifactId>
  <version>1.652-SNAPSHOT</version>
  <packaging>pom</packaging>

  <name>Jenkins main module</name>
  <description>The module that constitutes the main jenkins.war</description>

  <licenses>
    <license>
      <name>The MIT license</name>
      <url>http://www.opensource.org/licenses/mit-license.php</url>
      <distribution>repo</distribution>
    </license>
  </licenses>

  <modules>
    <module>core</module>
    <module>war</module>
    <module>test</module>
    <module>cli</module>
  </modules>

  <scm>
    <connection>scm:git:git://github.com/jenkinsci/jenkins.git</connection>
    <developerConnection>scm:git:ssh://git@github.com/jenkinsci/jenkins.git</developerConnection>
    <url>https://github.com/jenkinsci/jenkins</url>
    <tag>HEAD</tag>
  </scm>

  <distributionManagement>
    <site>
      <id>github-pages</id>
      <url>gitsite:git@github.com/jenkinsci/maven-site.git:core</url>
    </site>
    <snapshotRepository>
      <id>maven.jenkins-ci.org</id>
      <url>http://maven.jenkins-ci.org:8081/content/repositories/snapshots</url>
    </snapshotRepository>
  </distributionManagement>

  <issueManagement>
    <system>jira</system>
    <url>https://issues.jenkins-ci.org/browse/JENKINS/component/15593</url>
  </issueManagement>

  <ciManagement>
      <system>jenkins</system>
      <url>https://ci.jenkins-ci.org/job/jenkins_main_trunk/</url>
  </ciManagement>

  <properties>
    <!-- *.html files are in UTF-8, and *.properties are in iso-8859-1, so this configuration is acturally incorrect,
    but this suppresses a warning from Maven, and as long as we don't do filtering we should be OK. -->
    <project.build.sourceEncoding>UTF-8</project.build.sourceEncoding>
    <build.type>private</build.type>

    <!-- configuration for patch tracker plugin  -->
    <project.patchManagement.system>github</project.patchManagement.system>
    <patch.request.organisation>jenkinsci</patch.request.organisation>
    <patch.request.repository>jenkins</patch.request.repository>
    <project.patchManagement.url>https://api.github.com</project.patchManagement.url>
    <patch.tracker.serverId>jenkins-jira</patch.tracker.serverId>

    <slf4jVersion>1.7.7</slf4jVersion> <!-- < 1.6.x version didn't specify the license (MIT) -->
    <maven-plugin.version>2.7.1</maven-plugin.version>
    <matrix-project.version>1.4.1</matrix-project.version>
    <animal.sniffer.skip>${skipTests}</animal.sniffer.skip>
    <findbugs-maven-plugin.version>3.0.1</findbugs-maven-plugin.version>
    <test-annotations.version>1.2</test-annotations.version>

    <java.level>7</java.level>

    <changelog.url>https://jenkins-ci.org/changelog</changelog.url>
  </properties>

  <repositories>
    <repository>
      <id>repo.jenkins-ci.org</id>
      <url>http://repo.jenkins-ci.org/public/</url>
      <releases>
        <enabled>true</enabled>
      </releases>
      <snapshots>
        <enabled>false</enabled>
      </snapshots>
    </repository>
  </repositories>

  <pluginRepositories>
    <pluginRepository>
      <id>repo.jenkins-ci.org</id>
      <url>http://repo.jenkins-ci.org/public/</url>
      <releases>
        <enabled>true</enabled>
      </releases>
      <snapshots>
        <enabled>false</enabled>
      </snapshots>
    </pluginRepository>
  </pluginRepositories>

  <dependencyManagement>
    <dependencies>
      <dependency>
        <groupId>org.apache.ant</groupId>
        <artifactId>ant</artifactId>
        <version>1.8.4</version>
      </dependency>

      <dependency>
        <groupId>commons-io</groupId>
        <artifactId>commons-io</artifactId>
        <version>2.4</version>
      </dependency>

      <dependency>
        <groupId>junit</groupId>
        <artifactId>junit</artifactId>
        <version>4.12</version>
      </dependency>

      <dependency>
        <groupId>org.mockito</groupId>
        <artifactId>mockito-core</artifactId>
        <version>1.10.19</version>
      </dependency>
      
      <dependency>
        <groupId>org.powermock</groupId>
        <artifactId>powermock-module-junit4</artifactId>
        <version>1.6.2</version>
      </dependency>
      <dependency>
        <groupId>org.powermock</groupId>
        <artifactId>powermock-api-mockito</artifactId>
        <version>1.6.2</version>
      </dependency>

      <dependency>
        <groupId>commons-httpclient</groupId>
        <artifactId>commons-httpclient</artifactId>
        <version>3.1</version>
      </dependency>

      <dependency>
        <groupId>org.jenkins-ci.main</groupId>
        <artifactId>remoting</artifactId>
<<<<<<< HEAD
        <version>2.54</version>
=======
        <version>2.53.3</version>
>>>>>>> ec95aa5b
      </dependency>

      <dependency>
        <groupId>com.google.guava</groupId>
        <artifactId>guava</artifactId>
        <version>11.0.1</version>
      </dependency>

      <dependency>
        <groupId>com.google.inject</groupId>
        <artifactId>guice</artifactId>
        <version>4.0-beta</version>
      </dependency>

      <!-- SLF4J used in maven-plugin and core -->
      <dependency>
        <groupId>org.slf4j</groupId>
        <artifactId>slf4j-api</artifactId>
        <version>${slf4jVersion}</version>
      </dependency>
      <dependency>
        <groupId>org.slf4j</groupId>
        <artifactId>slf4j-nop</artifactId>
        <version>${slf4jVersion}</version>
      </dependency>
      <dependency>
        <groupId>org.slf4j</groupId>
        <artifactId>slf4j-jdk14</artifactId>
        <version>${slf4jVersion}</version>
      </dependency>
      <dependency>
        <groupId>org.slf4j</groupId>
        <artifactId>jcl-over-slf4j</artifactId>
        <version>${slf4jVersion}</version>
      </dependency>
      <dependency>
        <groupId>commons-logging</groupId>
        <artifactId>commons-logging</artifactId>
        <version>1.1.3</version>
        <scope>provided</scope><!-- by jcl-over-slf4j -->
      </dependency>
      <dependency>
        <groupId>org.slf4j</groupId>
        <artifactId>log4j-over-slf4j</artifactId>
        <version>${slf4jVersion}</version>
      </dependency>
      <dependency>
        <groupId>log4j</groupId>
        <artifactId>log4j</artifactId>
        <version>1.2.17</version>
        <scope>provided</scope><!-- by log4j-over-slf4j -->
      </dependency>
      <dependency>
        <groupId>org.samba.jcifs</groupId>
        <artifactId>jcifs</artifactId>
        <version>1.3.17-kohsuke-1</version>
      </dependency>
    </dependencies>
  </dependencyManagement>

  <dependencies>
    <dependency>
      <!-- for JRE requirement check annotation -->
      <groupId>org.codehaus.mojo</groupId>
      <artifactId>animal-sniffer-annotations</artifactId>
      <version>1.9</version>
      <scope>provided</scope>
      <optional>true</optional><!-- no need to have this at runtime -->
    </dependency>
    <dependency>
      <groupId>org.jenkins-ci</groupId>
      <artifactId>test-annotations</artifactId>
      <version>${test-annotations.version}</version>
      <scope>test</scope>
    </dependency>
  </dependencies>

  <build>
    <defaultGoal>install</defaultGoal>
    <resources>
      <resource>
        <directory>${basedir}/src/main/resources</directory>
        <filtering>false</filtering>
      </resource>
      <resource>
        <directory>${basedir}/src/filter/resources</directory>
        <filtering>true</filtering>
      </resource>
    </resources>
    <pluginManagement>
      <plugins>
        <plugin>
          <groupId>org.codehaus.mojo</groupId>
          <artifactId>build-helper-maven-plugin</artifactId>
          <version>1.7</version>
          <executions>
            <execution>
              <id>timestamp-property</id>
              <goals>
                <goal>timestamp-property</goal>
              </goals>
              <configuration>
                <name>now</name>
                <pattern>MM/dd/yyyy HH:mm z</pattern>
                <locale>en_US</locale>
              </configuration>
            </execution>
            <execution>
              <id>version-property</id>
              <goals>
                <goal>regex-property</goal>
              </goals>
              <configuration>
                <name>build.version</name>
                <value>${project.version}</value>
                <regex>-SNAPSHOT</regex>
                <replacement>-SNAPSHOT (${build.type}-${now}-${user.name})</replacement>
                <failIfNoMatch>false</failIfNoMatch>
              </configuration>
            </execution>
          </executions>
        </plugin>
        <plugin>
          <groupId>org.codehaus.gmaven</groupId>
          <artifactId>gmaven-plugin</artifactId>
          <version>1.5-jenkins-3</version>
          <dependencies>
            <dependency><!-- this needs to be visible to Ant inside GMaven, so has to be a plugin dependency -->
              <groupId>org.apache.ant</groupId>
              <artifactId>ant-junit</artifactId>
              <version>1.7.0</version>
            </dependency>
            <dependency>
              <groupId>net.sourceforge.cobertura</groupId>
              <artifactId>cobertura</artifactId>
              <version>1.9</version>
            </dependency>
            <dependency>
              <!-- this provided scope dependency doesn't get added to GMaven unless explicitly added here -->
              <groupId>javax.servlet</groupId>
              <artifactId>servlet-api</artifactId>
              <version>2.4</version>
            </dependency>
          </dependencies>
        </plugin>
        <plugin>
          <groupId>org.apache.maven.plugins</groupId>
          <artifactId>maven-deploy-plugin</artifactId>
          <version>2.7</version>
        </plugin>
        <plugin>
          <groupId>org.apache.maven.plugins</groupId>
          <artifactId>maven-dependency-plugin</artifactId>
          <version>2.8</version>
        </plugin>
        <plugin>
          <groupId>org.apache.maven.plugins</groupId>
          <artifactId>maven-compiler-plugin</artifactId>
          <version>3.0</version>
          <configuration>
            <fork>true</fork>
            <compilerReuseStrategy>alwaysNew</compilerReuseStrategy>
          </configuration>
        </plugin>
        <plugin>
          <groupId>org.apache.maven.plugins</groupId>
          <artifactId>maven-gpg-plugin</artifactId>
          <version>1.4</version>
        </plugin>
        <plugin>
          <groupId>org.apache.maven.plugins</groupId>
          <artifactId>maven-install-plugin</artifactId>
          <version>2.3.1</version>
        </plugin>
        <plugin>
          <groupId>org.apache.maven.plugins</groupId>
          <artifactId>maven-javadoc-plugin</artifactId>
          <version>2.10.3</version>
        </plugin>
        <plugin>
          <groupId>org.apache.maven.plugins</groupId>
          <artifactId>maven-jar-plugin</artifactId>
          <version>2.6</version>
        </plugin>
        <plugin>
          <groupId>org.apache.maven.plugins</groupId>
          <artifactId>maven-war-plugin</artifactId>
          <version>2.6</version>
        </plugin>
        <plugin>
          <groupId>org.apache.maven.plugins</groupId>
          <artifactId>maven-surefire-plugin</artifactId>
          <version>2.16</version> <!-- ignoring ${maven-surefire-plugin.version} -->
          <configuration>
            <argLine>-noverify</argLine> <!-- some versions of JDK7/8 causes VerifyError during mock tests: http://code.google.com/p/powermock/issues/detail?id=504 -->
            <systemPropertyVariables>
              <java.io.tmpdir>${project.build.directory}</java.io.tmpdir>
              <forkedProcessTimeoutInSeconds>3600</forkedProcessTimeoutInSeconds>
              <java.awt.headless>true</java.awt.headless>
            </systemPropertyVariables>
          </configuration>
        </plugin>
        <plugin>
          <groupId>org.apache.maven.plugins</groupId>
          <artifactId>maven-assembly-plugin</artifactId>
          <version>2.4</version>
        </plugin>
        <plugin>
          <artifactId>maven-jarsigner-plugin</artifactId>
          <version>1.2</version>
          <configuration>
            <!--
              during the development, debug profile will cause
              the jars to be signed by a self-certified dummy public key.

              For release, you should define the real values in ~/.m2/settings.xml
            -->
            <alias>${hudson.sign.alias}</alias>
            <storepass>${hudson.sign.storepass}</storepass>
            <keystore>${hudson.sign.keystore}</keystore>
          </configuration>
        </plugin>
        <plugin>
          <groupId>org.apache.maven.plugins</groupId>
          <artifactId>maven-resources-plugin</artifactId>
          <version>2.6</version>
        </plugin>
        <plugin>
          <!--
            Both test harness and core uses stapler as an extension,
            and apparently without having extension preloaded at the parent, the main artifact of the 'test' module
            ends up installed with 'stapler-jar' extension (which normally is an indication that the ArtifactTypeHandler
            defined in this extension is not getting picked up.)

            To avoid this problem, I'm defining an extension here. Not sure if the nested <dependencies> is necessary.
            It's also possible that I misdiagnosed the problem and the root cause is something entirely different.

            To test if you can remove this work around, do a rebuild from main and see if the test harness
            is installed with the right extension into the local repository.
          -->
          <groupId>org.kohsuke.stapler</groupId>
          <artifactId>maven-stapler-plugin</artifactId>
          <!-- version specified in grandparent pom -->
          <extensions>true</extensions>
          <dependencies>
            <dependency>
              <groupId>org.jvnet.maven-jellydoc-plugin</groupId>
              <artifactId>maven-jellydoc-plugin</artifactId>
              <version>1.4</version>
            </dependency>
          </dependencies>
        </plugin>
        <plugin>
          <groupId>org.kohsuke</groupId>
          <artifactId>access-modifier-checker</artifactId>
          <version>1.4</version>
        </plugin>
        <plugin>
          <groupId>com.cloudbees</groupId>
          <artifactId>maven-license-plugin</artifactId>
          <version>1.7</version>
          <executions>
            <execution>
              <goals>
                <goal>process</goal>
              </goals>
              <phase>compile</phase>
              <configuration>
                <requireCompleteLicenseInfo>true</requireCompleteLicenseInfo>
                <script>../licenseCompleter.groovy</script>
              </configuration>
            </execution>
          </executions>
        </plugin>
        <plugin>
          <groupId>org.jvnet.localizer</groupId>
          <artifactId>maven-localizer-plugin</artifactId>
          <version>1.23</version>
          <configuration>
            <outputEncoding>UTF-8</outputEncoding>
          </configuration>
         </plugin>
        <plugin>
          <groupId>org.jvnet.hudson.tools</groupId>
          <artifactId>maven-encoding-plugin</artifactId>
          <version>1.1</version>
        </plugin>
        <plugin>
          <groupId>com.infradna.tool</groupId>
          <artifactId>bridge-method-injector</artifactId>
          <version>1.13</version>
        </plugin>
        <plugin>
          <groupId>org.codehaus.mojo</groupId>
          <artifactId>antlr-maven-plugin</artifactId>
          <version>2.1</version>
        </plugin>
        <plugin>
          <groupId>org.codehaus.mojo</groupId>
          <artifactId>apt-maven-plugin</artifactId>
          <version>1.0-alpha-5</version>
        </plugin>
        <plugin>
          <groupId>org.codehaus.mojo</groupId>
          <artifactId>cobertura-maven-plugin</artifactId>
          <version>2.5.2</version>
        </plugin>
        <plugin>
          <groupId>org.codehaus.mojo</groupId>
          <artifactId>findbugs-maven-plugin</artifactId>
        </plugin>
        <plugin>
          <groupId>org.apache.maven.plugins</groupId>
          <artifactId>maven-pmd-plugin</artifactId>
          <version>2.7.1</version>
        </plugin>
        <plugin>
          <!-- this is really just a patched version of maven-jetty-plugin to workaround issue #932 -->
          <groupId>org.jenkins-ci.tools</groupId>
          <artifactId>maven-jenkins-dev-plugin</artifactId>
          <version>8.1.4.v20120524-jenkins-1</version>
        </plugin>
        <plugin>
          <groupId>org.jvnet.updatecenter2</groupId>
          <artifactId>maven-makepkgs-plugin</artifactId>
          <version>0.6.2</version>
        </plugin>
        <plugin>
          <groupId>org.jenkins-ci.tools</groupId>
          <artifactId>maven-hpi-plugin</artifactId>
          <version>1.114</version>
        </plugin>
        <plugin>
          <groupId>org.apache.maven.plugins</groupId>
          <artifactId>maven-site-plugin</artifactId>
          <version>3.3</version>
          <dependencies>
            <dependency>
              <groupId>org.kohsuke</groupId>
              <artifactId>doxia-module-markdown</artifactId>
              <version>1.0</version>
            </dependency>
          </dependencies>
        </plugin>
        <!--This plugin's configuration is used to store Eclipse m2e settings only. It has no influence on the Maven build itself.-->
        <plugin>
        	<groupId>org.eclipse.m2e</groupId>
        	<artifactId>lifecycle-mapping</artifactId>
        	<version>1.0.0</version>
        	<configuration>
        		<lifecycleMappingMetadata>
        			<pluginExecutions>
        				<pluginExecution>
        					<pluginExecutionFilter>
        						<groupId>org.codehaus.gmaven</groupId>
        						<artifactId>gmaven-plugin</artifactId>
        						<versionRange>1.5-jenkins-1</versionRange>
        						<goals>
        							<goal>execute</goal>
        							<goal>testCompile</goal>
        						</goals>
        					</pluginExecutionFilter>
        					<action>
        						<ignore />
        					</action>
        				</pluginExecution>
        				<pluginExecution>
        					<pluginExecutionFilter>
        						<groupId>org.apache.maven.plugins</groupId>
        						<artifactId>maven-dependency-plugin</artifactId>
        						<versionRange>[2.3,)</versionRange>
        						<goals>
        							<goal>list</goal>
        							<goal>unpack-dependencies</goal>
        						</goals>
        					</pluginExecutionFilter>
        					<action>
        						<ignore />
        					</action>
        				</pluginExecution>
        			</pluginExecutions>
        		</lifecycleMappingMetadata>
        	</configuration>
        </plugin>
        <plugin>
	        <groupId>org.codehaus.mojo</groupId>
	        <artifactId>animal-sniffer-maven-plugin</artifactId>
	        <version>1.9</version>
        </plugin>
      </plugins>
    </pluginManagement>

    <plugins>
      <plugin>
        <groupId>org.codehaus.mojo</groupId>
        <artifactId>build-helper-maven-plugin</artifactId>
      </plugin>
      <plugin>
        <artifactId>maven-release-plugin</artifactId>
        <version>2.5.1</version>
        <configuration>
          <!-- enable release profile during the release, create IPS package, and sign bits. -->
          <prepareVerifyArgs>-P release,sign</prepareVerifyArgs>
          <!-- work around for a bug in javadoc plugin that causes the release to fail. see MRELEASE-271 -->
          <preparationGoals>clean install</preparationGoals>
          <goals>-DskipTests -Danimal.sniffer.skip=false javadoc:javadoc deploy javadoc:aggregate</goals>
          <pushChanges>false</pushChanges>
          <localCheckout>true</localCheckout>
          <tagNameFormat>jenkins-@{project.version}</tagNameFormat>
        </configuration>
      </plugin>
      <plugin>
        <artifactId>maven-remote-resources-plugin</artifactId>
        <executions>
          <execution>
            <goals>
              <goal>process</goal>
            </goals>
            <configuration>
              <resourceBundles>
                <resourceBundle>org.jvnet.hudson:license:1.0</resourceBundle>
              </resourceBundles>
            </configuration>
          </execution>
        </executions>
      </plugin>
      <plugin>
        <groupId>org.codehaus.mojo</groupId>
        <artifactId>animal-sniffer-maven-plugin</artifactId>
        <executions>
          <execution>
            <goals>
              <goal>check</goal>
            </goals>
          </execution>
        </executions>
        <configuration>
          <signature>
            <groupId>org.codehaus.mojo.signature</groupId>
            <artifactId>java1${java.level}</artifactId>
            <version>1.0</version>
          </signature>
        </configuration>
      </plugin>

      <plugin>
        <artifactId>maven-compiler-plugin</artifactId>
        <configuration>
          <source>1.${java.level}</source>
          <target>1.${java.level}</target>
          <!-- default reuseCreated is more performant 
          feel free to uncomment if you have any issues on your platform
          <compilerReuseStrategy>alwaysNew</compilerReuseStrategy>
          -->
        </configuration>
      </plugin>

      <plugin>
        <groupId>org.apache.maven.plugins</groupId>
        <artifactId>maven-enforcer-plugin</artifactId>
        <executions>
          <execution>
            <goals>
              <goal>enforce</goal>
            </goals>
            <configuration>
              <rules>
                <requireJavaVersion>
                  <version>1.7.0</version>
                </requireJavaVersion>
                <requireMavenVersion>
                  <version>3.0</version>
                </requireMavenVersion>
                <enforceBytecodeVersion>
                  <maxJdkVersion>1.${java.level}</maxJdkVersion>
                  <ignoreClasses>
                    <ignoreClass>org.eclipse.jetty.spdy.*</ignoreClass>
                  </ignoreClasses>
                </enforceBytecodeVersion>
              </rules>
            </configuration>
          </execution>
          <execution>
            <id>enforce-banned-dependencies</id>
            <goals>
              <goal>enforce</goal>
            </goals>
            <configuration>
              <rules>
                <bannedDependencies>
                  <excludes>
                    <exclude>org.sonatype.sisu:sisu-guice</exclude>
                    <exclude>log4j:log4j:*:jar:compile</exclude>
                    <exclude>log4j:log4j:*:jar:runtime</exclude>
                    <exclude>commons-logging:commons-logging:*:jar:compile</exclude>
                    <exclude>commons-logging:commons-logging:*:jar:runtime</exclude>
                  </excludes>
                </bannedDependencies>
              </rules>
            </configuration>
          </execution>
        </executions>
        <dependencies>
          <dependency>
            <groupId>org.codehaus.mojo</groupId>
            <artifactId>extra-enforcer-rules</artifactId>
            <version>1.0-beta-2</version>
          </dependency>
        </dependencies>
      </plugin>

      <plugin>
        <!--
          Since some developers try to run hudson-dev:run from main, define it here so that at least the plugin resolves.
          This enables us to report a better error message.
        -->
        <groupId>org.jenkins-ci.tools</groupId>
        <artifactId>maven-jenkins-dev-plugin</artifactId>
      </plugin>

      <!--<plugin>
        <groupId>org.jvnet.fix1600</groupId>
        <artifactId>fix1600</artifactId>
        <executions>
          <execution>
            <goals>
              <goal>fix</goal>
            </goals>
          </execution>
        </executions>
      </plugin>-->
      <plugin>
        <groupId>org.codehaus.gmaven</groupId>
        <artifactId>gmaven-plugin</artifactId>
        <executions>
          <execution>
            <goals>
              <goal>generateStubs</goal>
              <goal>compile</goal>
              <goal>generateTestStubs</goal>
              <goal>testCompile</goal>
            </goals>
          </execution>
        </executions>
        <configuration>
           <!-- 1.8 not yet supported by plugin but 1.7 works
                here so long as we provide explicit version -->
           <providerSelection>1.7</providerSelection>
        </configuration>
        <dependencies>
          <dependency>
            <groupId>org.codehaus.gmaven.runtime</groupId>
            <artifactId>gmaven-runtime-1.7</artifactId>
            <version>1.3</version>
          </dependency>
        </dependencies>
      </plugin>
    </plugins>

    <extensions>
      <extension>
        <groupId>org.kohsuke</groupId>
        <artifactId>wagon-gitsite</artifactId>
        <version>0.3.5</version>
      </extension>
    </extensions>
  </build>

  <profiles>
    <profile>
      <id>rc</id>
      <properties>
        <build.type>rc</build.type>
      </properties>
      <build>
        <pluginManagement>
          <plugins>
            <plugin>
              <groupId>org.codehaus.mojo</groupId>
              <artifactId>build-helper-maven-plugin</artifactId>
              <executions>
                <execution>
                  <id>version-property</id>
                  <configuration>
                    <replacement>-RC (${now})</replacement>
                  </configuration>
                </execution>
              </executions>
            </plugin>
          </plugins>
        </pluginManagement>
      </build>
    </profile>
    <profile>
      <id>metrics</id>
      <reporting>
        <plugins>
          <plugin>
            <groupId>org.codehaus.mojo</groupId>
            <artifactId>findbugs-maven-plugin</artifactId>
            <configuration>
              <threshold>High</threshold>
            </configuration>
          </plugin>
        </plugins>
      </reporting>
    </profile>
    <profile>
      <id>debug</id>
      <activation>
        <activeByDefault>true</activeByDefault>
      </activation>
      <properties>
        <hudson.sign.alias>jenkins</hudson.sign.alias>
        <hudson.sign.keystore>../dummy.keystore</hudson.sign.keystore>
        <hudson.sign.storepass>jenkins</hudson.sign.storepass>
      </properties>
    </profile>
    <profile>
      <id>sorcerer</id>
      <reporting>
        <plugins>
          <plugin>
            <groupId>org.jvnet.sorcerer</groupId>
            <artifactId>maven-sorcerer-plugin</artifactId>
            <version>0.8</version>
          </plugin>
        </plugins>
      </reporting>
      <build>
        <plugins>
          <plugin>
            <groupId>org.jvnet.sorcerer</groupId>
            <artifactId>maven-sorcerer-plugin</artifactId>
          </plugin>
        </plugins>
      </build>
    </profile>
    <profile>
      <id>release</id>
      <build>
        <plugins>
          <plugin>
            <artifactId>maven-assembly-plugin</artifactId>
            <inherited>false</inherited>
            <executions>
              <execution>
                <goals>
                  <goal>attached</goal>
                </goals>
                <phase>package</phase>
                <configuration>
                  <finalName>jenkins-${project.version}</finalName>
                  <descriptors>
                    <descriptor>assembly-src.xml</descriptor>
                  </descriptors>
                </configuration>
              </execution>
            </executions>
          </plugin>
          <plugin>
            <artifactId>maven-gpg-plugin</artifactId>
            <executions>
              <execution>
                <id>sign-artifacts</id>
                <phase>verify</phase>
                <goals>
                  <goal>sign</goal>
                </goals>
              </execution>
            </executions>
          </plugin>
        </plugins>
      </build>
    </profile>
    <profile>
      <id>lts-release</id>
      <properties>
        <changelog.url>https://jenkins-ci.org/changelog-stable</changelog.url>
      </properties>
    </profile>
    <profile>
      <id>m2e</id>
      <properties>
        <m2BuildDirectory>target</m2BuildDirectory>
      </properties>
      <activation>
        <property>
          <name>m2e.version</name>
        </property>
      </activation>
      <build>
        <directory>${m2BuildDirectory}</directory>
        <plugins>
          <plugin>
            <groupId>org.maven.ide.eclipse</groupId>
            <artifactId>lifecycle-mapping</artifactId>
            <version>0.12.0</version>
            <configuration>
              <mappingId>customizable</mappingId>
              <configurators>
                <configurator id="org.maven.ide.eclipse.jdt.javaConfigurator" />
                <configurator id="org.maven.ide.eclipse.plexus.annotations.plexusConfigurator" />
              </configurators>
              <mojoExecutions>
                <mojoExecution>org.apache.maven.plugins:maven-resources-plugin::</mojoExecution>
              </mojoExecutions>
            </configuration>
          </plugin>
        </plugins>
      </build>
    </profile>
  </profiles>
</project><|MERGE_RESOLUTION|>--- conflicted
+++ resolved
@@ -179,11 +179,7 @@
       <dependency>
         <groupId>org.jenkins-ci.main</groupId>
         <artifactId>remoting</artifactId>
-<<<<<<< HEAD
-        <version>2.54</version>
-=======
-        <version>2.53.3</version>
->>>>>>> ec95aa5b
+        <version>2.55</version>
       </dependency>
 
       <dependency>
